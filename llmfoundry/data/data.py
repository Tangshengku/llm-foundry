--- conflicted
+++ resolved
@@ -4,12 +4,8 @@
 """Datasets for converting to MDS Shards."""
 import os
 import warnings
-<<<<<<< HEAD
-from typing import Dict, Iterable, Union, Optional
-=======
 from abc import ABC, abstractmethod
 from typing import Iterable, Optional, Union
->>>>>>> 867a405b
 
 import datasets as hf_datasets
 import numpy as np
@@ -17,7 +13,6 @@
 from torch.utils.data import IterableDataset
 from transformers import PreTrainedTokenizerBase
 
-<<<<<<< HEAD
 def open_platypus(sample):
     return sample['instruction'] + " " + sample['output']
 
@@ -235,7 +230,6 @@
     "/network/eldar/datasets/raw/fineweb-edu/data": finewebedu,
     "HuggingFaceFW/fineweb-edu": finewebedu,
 }
-=======
 __all__ = [
     'AbstractConcatTokensDataset',
     'ConcatTokensDataset',
@@ -255,7 +249,6 @@
     'uint64',
 ]
 
->>>>>>> 867a405b
 
 class NoConcatDataset(IterableDataset):
     """An IterableDataset that returns text samples for MDSWriter.
@@ -283,6 +276,89 @@
 
     def __init__(
         self,
+        tokenizer: PreTrainedTokenizerBase,
+        max_length: int,
+        bos_text: str,
+        eos_text: str,
+        no_wrap: bool,
+    ):
+        self.tokenizer = tokenizer
+        os.environ['TOKENIZERS_PARALLELISM'] = 'false'
+        self.max_length = max_length
+        self.bos_text = bos_text
+        self.eos_text = eos_text
+        self.should_wrap = not no_wrap
+
+        self.bos_tokens = self.tokenizer(
+            self.bos_text,
+            truncation=False,
+            padding=False,
+            add_special_tokens=False,
+        )['input_ids']
+        if len(self.bos_tokens) > 1:
+            warnings.warn(
+                f'You specified --concat_tokens with --bos_text, but your BOS text is not tokenizing to one token\
+                , instead we got {self.bos_tokens}. Quit if this was in error.',
+            )
+
+        self.eos_tokens = self.tokenizer(
+            self.eos_text,
+            truncation=False,
+            padding=False,
+            add_special_tokens=False,
+        )['input_ids']
+        if len(self.eos_tokens) > 1:
+            warnings.warn(
+                f'You specified --concat_tokens with --eos_text, but your EOS text is not tokenizing to one token\
+                , instead we got {self.eos_tokens}. Quit if this was in error.',
+            )
+
+        eos_text_provided = self.eos_text != ''
+        bos_text_provided = self.bos_text != ''
+        test_text = self.tokenizer('')
+        if len(
+            test_text['input_ids'],
+        ) > 0 and (eos_text_provided or bos_text_provided):
+            message = 'both eos and bos' if eos_text_provided and bos_text_provided else (
+                'eos_text' if eos_text_provided else 'bos_text'
+            )
+            warnings.warn(
+                f'The provided tokenizer adds special tokens, but you also specified {message}. This may result '
+                +
+                'in duplicated special tokens. Please be sure this is what you intend.',
+            )
+
+    @abstractmethod
+    def __iter__(self) -> Iterable[Union[dict[str, bytes], dict[str, NDArray]]]:
+        pass
+
+
+class ConcatTokensDataset(AbstractConcatTokensDataset):
+    """An IterableDataset that returns token samples for MDSWriter.
+
+    Returns dicts of {'tokens': ndarray:int32}
+
+    To use data created by this class and written to MDS format:
+
+    ```python
+        import torch
+        from streaming.base import StreamingDataset
+        from transformers import AutoTokenizer
+
+        tokenizer = AutoTokenizer.from_pretrained('your/tokenizer')
+        ds = StreamingDataset(local='mds-data-folder', split='val')
+
+        # note, you need to copy the numpy array because the original is non-writeable
+        # and torch does not support non-writeable tensors, so you get a scary warning and
+        # if you do try to write to the tensor you get undefined behavior
+        tokens = torch.from_numpy(np.frombuffer(ds[0]['tokens'], dtype=np.int32).copy())
+        print(tokenizer.decode(tokens))
+    ```
+    """
+
+    def __init__(
+        self,
+        hf_dataset: Union[hf_datasets.IterableDataset, hf_datasets.Dataset],
         tokenizer: PreTrainedTokenizerBase,
         max_length: int,
         bos_text: str,
@@ -291,6 +367,7 @@
         hf_id: Optional[str] = None,
         tokenizer_call_kwargs: Optional[Dict] = None,
     ):
+        self.hf_dataset = hf_dataset
         self.tokenizer = tokenizer
         os.environ['TOKENIZERS_PARALLELISM'] = 'false'
         self.max_length = max_length
@@ -301,89 +378,42 @@
         self.debug_counter = 1000
         self.tokenizer_call_kwargs = tokenizer_call_kwargs
 
-        self.bos_tokens = self.tokenizer(
-            self.bos_text,
-            truncation=False,
-            padding=False,
-            add_special_tokens=False,
-        )['input_ids']
+        self.bos_tokens = self.tokenizer(self.bos_text,
+                                         truncation=False,
+                                         padding=False,
+                                         add_special_tokens=False)['input_ids']
         if len(self.bos_tokens) > 1:
             warnings.warn(
                 f'You specified --concat_tokens with --bos_text, but your BOS text is not tokenizing to one token\
-                , instead we got {self.bos_tokens}. Quit if this was in error.',
-            )
-
-        self.eos_tokens = self.tokenizer(
-            self.eos_text,
-            truncation=False,
-            padding=False,
-            add_special_tokens=False,
-        )['input_ids']
+                , instead we got {self.bos_tokens}. Quit if this was in error.')
+
+        self.eos_tokens = self.tokenizer(self.eos_text,
+                                         truncation=False,
+                                         padding=False,
+                                         add_special_tokens=False)['input_ids']
         if len(self.eos_tokens) > 1:
             warnings.warn(
                 f'You specified --concat_tokens with --eos_text, but your EOS text is not tokenizing to one token\
-                , instead we got {self.eos_tokens}. Quit if this was in error.',
-            )
+                , instead we got {self.eos_tokens}. Quit if this was in error.')
 
         eos_text_provided = self.eos_text != ''
         bos_text_provided = self.bos_text != ''
         test_text = self.tokenizer('')
-        if len(
-            test_text['input_ids'],
-        ) > 0 and (eos_text_provided or bos_text_provided):
+        if len(test_text['input_ids']) > 0 and (eos_text_provided or
+                                                bos_text_provided):
             message = 'both eos and bos' if eos_text_provided and bos_text_provided else (
-                'eos_text' if eos_text_provided else 'bos_text'
-            )
+                'eos_text' if eos_text_provided else 'bos_text')
             warnings.warn(
                 f'The provided tokenizer adds special tokens, but you also specified {message}. This may result '
                 +
-                'in duplicated special tokens. Please be sure this is what you intend.',
+                'in duplicated special tokens. Please be sure this is what you intend.'
             )
 
-    @abstractmethod
-    def __iter__(self) -> Iterable[Union[dict[str, bytes], dict[str, NDArray]]]:
-        pass
-
-
-class ConcatTokensDataset(AbstractConcatTokensDataset):
-    """An IterableDataset that returns token samples for MDSWriter.
-
-    Returns dicts of {'tokens': ndarray:int32}
-
-    To use data created by this class and written to MDS format:
-
-    ```python
-        import torch
-        from streaming.base import StreamingDataset
-        from transformers import AutoTokenizer
-
-        tokenizer = AutoTokenizer.from_pretrained('your/tokenizer')
-        ds = StreamingDataset(local='mds-data-folder', split='val')
-
-        # note, you need to copy the numpy array because the original is non-writeable
-        # and torch does not support non-writeable tensors, so you get a scary warning and
-        # if you do try to write to the tensor you get undefined behavior
-        tokens = torch.from_numpy(np.frombuffer(ds[0]['tokens'], dtype=np.int32).copy())
-        print(tokenizer.decode(tokens))
-    ```
-    """
-
-    def __init__(
-        self,
-        hf_dataset: Union[hf_datasets.IterableDataset, hf_datasets.Dataset],
-        tokenizer: PreTrainedTokenizerBase,
-        max_length: int,
-        bos_text: str,
-        eos_text: str,
-        no_wrap: bool,
-    ):
-        self.hf_dataset = hf_dataset
-        super().__init__(tokenizer, max_length, bos_text, eos_text, no_wrap)
+    # def __iter__(self) -> Iterable[Dict[str, bytes]]:
 
     def __iter__(self) -> Iterable[dict[str, NDArray]]:
         buffer = []
         for sample in self.hf_dataset:
-<<<<<<< HEAD
             if self.hf_id in CONVERT_TO_PRETRAINING:
                 sample['text'] = CONVERT_TO_PRETRAINING[self.hf_id](sample)
                 if sample['text'] is None:
@@ -392,13 +422,6 @@
                                      truncation=False,
                                      padding=False,
                                      **self.tokenizer_call_kwargs)
-=======
-            encoded = self.tokenizer(
-                sample['text'],
-                truncation=False,
-                padding=False,
-            )
->>>>>>> 867a405b
             iids = encoded['input_ids']
             buffer = buffer + self.bos_tokens + iids + self.eos_tokens
             while len(buffer) >= self.max_length:
